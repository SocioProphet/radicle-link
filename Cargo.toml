[workspace]
members = [
<<<<<<< HEAD
  "e2e",
=======
  "copy",
>>>>>>> 3e7bc8fe
  "git-ext",
  "git-helpers",
  "librad",
  "librad-test",
  "macros",
  "seed",
  "std-ext",
  "tracker",
]<|MERGE_RESOLUTION|>--- conflicted
+++ resolved
@@ -1,10 +1,7 @@
 [workspace]
 members = [
-<<<<<<< HEAD
+  "copy",
   "e2e",
-=======
-  "copy",
->>>>>>> 3e7bc8fe
   "git-ext",
   "git-helpers",
   "librad",
